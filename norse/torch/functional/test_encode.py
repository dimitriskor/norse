--- conflicted
+++ resolved
@@ -34,9 +34,6 @@
 
     data = torch.tensor([[16, 16, 16], [32, 32, 32], [64, 64, 64], [128, 128, 128]])
     z = encode.constant_current_lif_encode(data, 10)
-<<<<<<< HEAD
-    np.testing.assert_equal(z[-1].numpy(), np.ones((4, 3)))
-=======
     np.testing.assert_equal(z[-1].numpy(), np.ones((4, 3)))
 
 
@@ -55,5 +52,4 @@
     spikes = torch.tensor([[[0, 1, 1], [1, 1, 1]], [[1, 1, 1], [1, 1, 1]]])
     actual = encode.spike_latency_encode(spikes)
     expected = np.array([[[0, 1, 1], [1, 1, 1]], [[1, 0, 0], [0, 0, 0]]])
-    np.testing.assert_equal(actual.numpy(), expected)
->>>>>>> d05b6e46
+    np.testing.assert_equal(actual.numpy(), expected)